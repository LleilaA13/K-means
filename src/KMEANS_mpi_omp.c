--- conflicted
+++ resolved
@@ -571,20 +571,6 @@
     }
 
     // Free memory
-<<<<<<< HEAD
-
-    free(data);
-    free(classMap);
-    free(centroidPos);
-    free(centroids);
-    free(distCentroids);
-    free(pointsPerClass);
-    free(auxCentroids);
-    free(local_data);
-    free(local_classMap);
-    free(local_pointsPerClass);
-    free(local_auxCentroids);
-=======
     if (data)
         free(data);
     if (rank == 0 && classMap)
@@ -607,9 +593,6 @@
         free(local_pointsPerClass);
     if (local_auxCentroids)
         free(local_auxCentroids);
-    if (outputMsg)
-        free(outputMsg);
->>>>>>> ffff3113
 
     // END CLOCK*****************************************
     end_time = MPI_Wtime();
